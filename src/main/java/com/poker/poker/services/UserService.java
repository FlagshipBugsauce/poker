package com.poker.poker.services;

import com.poker.poker.config.constants.AppConstants;
import com.poker.poker.documents.UserDocument;
import com.poker.poker.models.*;
import com.poker.poker.models.enums.UserGroup;
import com.poker.poker.repositories.UserRepository;
import com.poker.poker.validation.exceptions.BadRequestException;
<<<<<<< HEAD
import com.poker.poker.validation.exceptions.ForbiddenException;
=======
import java.util.UUID;
>>>>>>> be045007
import lombok.AllArgsConstructor;
import lombok.extern.slf4j.Slf4j;
import org.springframework.security.authentication.AuthenticationManager;
import org.springframework.security.authentication.BadCredentialsException;
import org.springframework.security.authentication.UsernamePasswordAuthenticationToken;
import org.springframework.security.core.userdetails.UserDetails;
import org.springframework.security.crypto.password.PasswordEncoder;
import org.springframework.stereotype.Service;

<<<<<<< HEAD
import java.util.Date;
import java.util.List;
import java.util.UUID;

=======
>>>>>>> be045007
/**
 * This service handles all "user" related actions, such as authentication, account creation,
 * modification of user details, etc...
 */
@Slf4j
@Service
@AllArgsConstructor
public class UserService {
  private AuthenticationManager authenticationManager;
  private JwtService jwtService;
  private CustomUserDetailsService customUserDetailsService;
  private AppConstants appConstants;
  private UserRepository userRepository;
  private PasswordEncoder passwordEncoder;

  /**
   * Authenticates the user if the email and password provided in the AuthRequestModel is valid.
   *
   * @param authRequestModel A model containing an email and a password.
   * @return An AuthResponseModel containing a JWT which can be used to access secured endpoints.
   */
  public AuthResponseModel authenticate(AuthRequestModel authRequestModel) {
    try {
      log.info(appConstants.getAuthenticationCommencing(), authRequestModel.getEmail());
      authenticationManager.authenticate(
          new UsernamePasswordAuthenticationToken(
              authRequestModel.getEmail(), authRequestModel.getPassword()));
    } catch (BadCredentialsException e) {
      log.error(appConstants.getAuthenticationFailed(), authRequestModel.getEmail());
      throw new BadRequestException(
          appConstants.getInvalidCredentialsErrorType(),
          appConstants.getInvalidCredentialsDescription());
    }

    log.info(appConstants.getAuthenticationSuccessful(), authRequestModel.getEmail());
    final UserDetails userDetails =
        customUserDetailsService.loadUserByUsername(authRequestModel.getEmail());
    final String jwt = jwtService.generateToken(userDetails);

    return new AuthResponseModel(jwt);
  }

  /**
   * Creates a new account, provided the NewAccountModel contains an email that has not yet been
   * used.
   *
   * @param newAccountModel A model containing the information necessary to create a new account.
   * @return An ApiSuccessModel, if the account is created successfully.
   * @throws BadRequestException If the account is not created successfully.
   */
  public ApiSuccessModel register(NewAccountModel newAccountModel) throws BadRequestException {
    // Log
    log.info(appConstants.getRegistrationCommencing(), newAccountModel.getEmail());

    // Make sure that the email doesn't already exist:
    if (userRepository.findUserDocumentByEmail(newAccountModel.getEmail()) != null) {
      log.error(appConstants.getRegistrationFailed(), newAccountModel.getEmail());
      throw new BadRequestException(
          appConstants.getRegistrationErrorType(), appConstants.getRegistrationErrorDescription());
    }

<<<<<<< HEAD
    /**
     * Validates the user to check if the group they are in is correct based on their JWT.
     * @param jwt A string that contains the Authentication information of a user.
     * @param userGroup a list of user groups desired to validate a user against.
     */
    public void validate (String jwt, List<UserGroup> userGroup) throws ForbiddenException{
        String jwtEmail = jwtService.extractEmail(jwt);
        UserDocument userDoc = userRepository.findUserDocumentByEmail(jwtEmail);
        //User is not in the correct group.
        if (userGroup.contains(userDoc.getGroup())) {
            log.error(appConstants.getValidateFailedLog(), userDoc.getId(), userGroup);
            throw new ForbiddenException(appConstants.getValidateErrorType(), appConstants.getValidateErrorDescription());
        }
        //User is in the correct group.
        else {
            log.info(appConstants.getValidateSuccessLog(), userDoc.getId(), userGroup);
        }
    }
=======
    // Create a user with random UUID, in the "User" user group, with the data provided in the
    // NewAccountModel.
    userRepository.save(
        new UserDocument(
            UUID.randomUUID(),
            newAccountModel.getEmail(),
            passwordEncoder.encode(newAccountModel.getPassword()),
            UserGroup.User,
            newAccountModel.getFirstName(),
            newAccountModel.getLastName()));

    log.info(appConstants.getRegistrationSuccessfulLog(), newAccountModel.getEmail());
    return new ApiSuccessModel(appConstants.getRegistrationSuccessful());
  }
>>>>>>> be045007
}<|MERGE_RESOLUTION|>--- conflicted
+++ resolved
@@ -6,11 +6,8 @@
 import com.poker.poker.models.enums.UserGroup;
 import com.poker.poker.repositories.UserRepository;
 import com.poker.poker.validation.exceptions.BadRequestException;
-<<<<<<< HEAD
 import com.poker.poker.validation.exceptions.ForbiddenException;
-=======
 import java.util.UUID;
->>>>>>> be045007
 import lombok.AllArgsConstructor;
 import lombok.extern.slf4j.Slf4j;
 import org.springframework.security.authentication.AuthenticationManager;
@@ -20,13 +17,9 @@
 import org.springframework.security.crypto.password.PasswordEncoder;
 import org.springframework.stereotype.Service;
 
-<<<<<<< HEAD
 import java.util.Date;
 import java.util.List;
 import java.util.UUID;
-
-=======
->>>>>>> be045007
 /**
  * This service handles all "user" related actions, such as authentication, account creation,
  * modification of user details, etc...
@@ -87,9 +80,22 @@
       throw new BadRequestException(
           appConstants.getRegistrationErrorType(), appConstants.getRegistrationErrorDescription());
     }
+    
+    // Create a user with random UUID, in the "User" user group, with the data provided in the
+    // NewAccountModel.
+    userRepository.save(
+        new UserDocument(
+            UUID.randomUUID(),
+            newAccountModel.getEmail(),
+            passwordEncoder.encode(newAccountModel.getPassword()),
+            UserGroup.User,
+            newAccountModel.getFirstName(),
+            newAccountModel.getLastName()));
 
-<<<<<<< HEAD
-    /**
+    log.info(appConstants.getRegistrationSuccessfulLog(), newAccountModel.getEmail());
+    return new ApiSuccessModel(appConstants.getRegistrationSuccessful());
+  }
+      /**
      * Validates the user to check if the group they are in is correct based on their JWT.
      * @param jwt A string that contains the Authentication information of a user.
      * @param userGroup a list of user groups desired to validate a user against.
@@ -107,20 +113,4 @@
             log.info(appConstants.getValidateSuccessLog(), userDoc.getId(), userGroup);
         }
     }
-=======
-    // Create a user with random UUID, in the "User" user group, with the data provided in the
-    // NewAccountModel.
-    userRepository.save(
-        new UserDocument(
-            UUID.randomUUID(),
-            newAccountModel.getEmail(),
-            passwordEncoder.encode(newAccountModel.getPassword()),
-            UserGroup.User,
-            newAccountModel.getFirstName(),
-            newAccountModel.getLastName()));
-
-    log.info(appConstants.getRegistrationSuccessfulLog(), newAccountModel.getEmail());
-    return new ApiSuccessModel(appConstants.getRegistrationSuccessful());
-  }
->>>>>>> be045007
 }