--- conflicted
+++ resolved
@@ -12,7 +12,6 @@
 @Component
 @Scope(value = ConfigurableBeanFactory.SCOPE_SINGLETON)
 public class AppConstants {
-<<<<<<< HEAD
     // INITIALIZATION CONSTANTS
     /** Message displayed when server initialization procedure runs. */
     private final String runningInitializationMessage = "RUNNING INITIALIZATION";
@@ -63,52 +62,4 @@
     private final String validateSuccessLog = "User {} accessed an ednpoint with user group {} sucessfuly";
     private final String validateErrorType = "Invalid Group";
     private final String validateErrorDescription = "The user group does not allow access to destination";
-=======
-  // INITIALIZATION CONSTANTS
-  /** Message displayed when server initialization procedure runs. */
-  private final String runningInitializationMessage = "RUNNING INITIALIZATION";
-
-  private final String defaultAdminEmail = "admin@domain.com";
-  private final String defaultAdminPassword = "admin!@#";
-  private final String defaultAdminFirstName = "admin";
-  private final String defaultAdminLastName = "admin";
-
-  // SECURITY CONSTANTS
-  private final String[] securityExceptions = {
-    "/user/auth", "/swagger-ui/**", "/v3/**", "/user/register", "/test/sse/**"
-  };
-
-  // AUTHORIZATION CONSTANTS
-  private final String invalidCredentialsErrorType = "Bad Request";
-  private final String invalidCredentialsDescription =
-      "The email or password entered is invalid. Please try again.";
-  private final String emailCouldNotBeFound = "User with email of {} could not be found.";
-
-  // JWT CONSTANTS
-  private final long tokenDurationInMillis = 1000 * 60 * 60 * 24 * 14; // 14 days
-  private final String JwtSecretKey = "secret"; // TODO: Change this to something more secure.
-
-  // SWAGGER CONSTANTS
-  private final String securityScheme = "bearer";
-  private final String bearerFormat = "JWT";
-  private final List<SecurityRequirement> securityRequirements =
-      Collections.singletonList(new SecurityRequirement().addList(securityScheme));
-  private final String swaggerTitle = "Poker Backend";
-  private final String swaggerDescription =
-      "Documentation for online, multi-player, poker application.";
-
-  // UserService CONSTANTS
-  private final String authenticationCommencing = "Attempting to authenticate user {}.";
-  private final String authenticationFailed =
-      "Authentication of user {} failed because the password provided is invalid.";
-  private final String authenticationSuccessful = "Authentication of user {} was successful.";
-  private final String registrationSuccessful = "Account created successfully.";
-  private final String registrationCommencing =
-      "Attempting to create account for user with email: {}.";
-  private final String registrationFailed = "Failed to create account for with email: {}.";
-  private final String registrationSuccessfulLog = "Account created successfully for email: {}.";
-  private final String registrationErrorType = "Invalid Email";
-  private final String registrationErrorDescription =
-      "An account with the email provided already exists.";
->>>>>>> be045007
 }